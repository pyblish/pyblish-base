import os

from pyblish.vendor import mock
import pyblish.api
import pyblish.util
import pyblish.plugin
from nose.tools import (
    with_setup,
    assert_true,
    assert_equals,
    assert_raises,
    raises,
)

from . import lib


@with_setup(lib.setup_empty, lib.teardown)
def test_unique_id():
    """Plug-ins and instances have an id"""

    class MyPlugin(pyblish.plugin.Collector):
        pass

    class MyAction(pyblish.plugin.Action):
        pass

    assert_true(hasattr(MyPlugin, "id"))

    instance = pyblish.plugin.Instance("MyInstance")
    assert_true(hasattr(instance, "id"))

    # IDs are persistent
    assert_equals(instance.id, instance.id)
    assert_equals(MyAction.id, MyAction.id)
    assert_equals(MyPlugin.id, MyPlugin.id)

    context = pyblish.plugin.Context()
    assert_equals(context.id, context.id)

    # Even across discover()'s
    # Due to the fact that an ID is generated on module
    # load, which only happens once per process unless
    # module is forcefully reloaded by the user.
    pyblish.api.register_plugin(MyPlugin)
    plugins = list(p for p in pyblish.api.discover()
                   if p.id == MyPlugin.id)
    assert len(plugins) == 1, plugins
    assert plugins[0].__name__ == MyPlugin.__name__


def test_context_from_instance():
    """Instances provide access to their parent context"""

    context = pyblish.plugin.Context()
    instance = context.create_instance("MyInstance")
    assert_equals(context, instance.context)


def test_legacy():
    """Legacy is determined by existing process_* methods"""
    class LegacyPlugin(pyblish.plugin.Collector):
        def process_context(self, context):
            pass

    class NotLegacyPlugin(pyblish.plugin.Collector):
        def process(self, context):
            pass

    assert_true(hasattr(LegacyPlugin, "__pre11__"))
    assert_equals(LegacyPlugin.__pre11__, True)
    assert_true(hasattr(NotLegacyPlugin, "__pre11__"))
    assert_equals(NotLegacyPlugin.__pre11__, False)


def test_asset():
    """Using asset over instance works fine"""
    context = pyblish.plugin.Context()

    asseta = context.create_asset("MyAssetA", family="myFamily")
    assetb = context.create_asset("MyAssetB", family="myFamily")

    assert_true(asseta in context)
    assert_true(assetb in context)


@with_setup(lib.setup_empty, lib.teardown)
def test_import_mechanism_duplication():
    """Plug-ins don't linger after a second discovery

    E.g. when changing the name of a plug-in and then rediscover
    the previous plug-ins is still around.

    """

    with lib.tempdir() as temp:
        print("Writing temporarily to: %s" % temp)
        module = os.path.join(temp, "selector.py")
        pyblish.api.register_plugin_path(temp)

        with open(module, "w") as f:
            f.write("""
import pyblish.api

class MySelector(pyblish.api.Selector):
    pass
""")

        with open(module) as f:
            print("File contents after first write:")
            print(f.read())

        # MySelector should be accessible by now
        plugins = [p.__name__ for p in pyblish.api.discover()]

        assert "MySelector" in plugins, plugins
        assert "MyOtherSelector" not in plugins, plugins

        # Remove module, and it's .pyc equivalent
        [os.remove(os.path.join(temp, fname))
         for fname in os.listdir(temp)]

        with open(module, "w") as f:
            f.write("""
import pyblish.api

class MyOtherSelector(pyblish.api.Selector):
    pass
""")

        with open(module) as f:
            print("File contents after second write:")
            print(f.read())

        # MySelector should be gone in favour of MyOtherSelector
        plugins = [p.__name__ for p in pyblish.api.discover()]

        assert "MyOtherSelector" in plugins, plugins
        assert "MySelector" not in plugins, plugins


@raises(TypeError)
@with_setup(lib.setup_empty, lib.teardown)
def test_register_unsupported_hosts():
    """Cannot register a unsupported plug-in in an unsupported host"""

    class Unsupported(pyblish.api.Plugin):
        hosts = ["unsupported"]

    pyblish.api.register_plugin(Unsupported)


@raises(TypeError)
@with_setup(lib.setup_empty, lib.teardown)
def test_register_unsupported_version():
    """Cannot register a plug-in of an unsupported version"""

    class Unsupported(pyblish.api.Plugin):
        requires = (999, 999, 999)

    pyblish.api.register_plugin(Unsupported)


@raises(TypeError)
@with_setup(lib.setup_empty, lib.teardown)
def test_register_malformed():
    """Cannot register a malformed plug-in"""

    class Unsupported(pyblish.api.Plugin):
        families = True
        hosts = None

    pyblish.api.register_plugin(Unsupported)


@with_setup(lib.setup_empty, lib.teardown)
def test_temporarily_disabled_plugins():
    """Plug-ins as files starting with an underscore are hidden"""

    discoverable = """
import pyblish.api

class Discoverable(pyblish.api.Plugin):
    pass
"""

    notdiscoverable = """
import pyblish.api

class NotDiscoverable(pyblish.api.Plugin):
    pass
"""

    with lib.tempdir() as d:
        pyblish.api.register_plugin_path(d)

        with open(os.path.join(d, "discoverable.py"), "w") as f:
            f.write(discoverable)

        with open(os.path.join(d, "_undiscoverable.py"), "w") as f:
            f.write(notdiscoverable)

        plugins = [p.__name__ for p in pyblish.api.discover()]
        assert "Discoverable" in plugins
        assert "NotDiscoverable" not in plugins


@with_setup(lib.setup_empty, lib.teardown)
def test_repair_context_backwardscompat():
    """Plug-ins with repair-context are reprogrammed appropriately"""

    class ValidateInstances(pyblish.api.Validator):
        def repair_context(self, context):
            pass

    assert hasattr(ValidateInstances, "repair")
    assert not hasattr(ValidateInstances, "repair_context")


@with_setup(lib.setup_empty, lib.teardown)
def test_unique_logger():
    """A unique logger is applied to every plug-in"""

    count = {"#": 0}

    class MyPlugin(pyblish.api.Plugin):
        def process(self, context):
            self.log.debug("Hello world")
            count["#"] += 1

    pyblish.api.register_plugin(MyPlugin)

    context = pyblish.util.publish()

    assert_equals(count["#"], 1)
    print(context.data("results"))

    results = context.data("results")[0]
    records = results["records"]
    hello_world = records[0]
    assert_equals(hello_world.msg, "Hello world")

    pyblish.api.deregister_plugin(MyPlugin)


@with_setup(lib.setup_empty, lib.teardown)
def test_current_host():
    """pyblish.api.current_host works"""
    pyblish.plugin.register_host("myhost")
    assert_equals(pyblish.plugin.current_host(), "myhost")

    assert_raises(Exception, pyblish.plugin.deregister_host, "notExist")


@with_setup(lib.setup_empty, lib.teardown)
def test_register_host():
    """Registering and deregistering hosts works fine"""
    pyblish.plugin.register_host("myhost")
    assert "myhost" in pyblish.plugin.registered_hosts()
    pyblish.plugin.deregister_host("myhost")
    assert "myhost" not in pyblish.plugin.registered_hosts()


@with_setup(lib.setup_empty, lib.teardown)
def test_current_target():
    """pyblish.api.current_target works"""
    pyblish.plugin.register_target("mytarget")
    assert_equals(pyblish.plugin.current_target(), "mytarget")

    assert_raises(Exception, pyblish.plugin.deregister_target, "notExist")


@with_setup(lib.setup_empty, lib.teardown)
def test_current_target_latest():
    """pyblish.api.current_target works"""
    pyblish.plugin.deregister_all_targets()
    pyblish.plugin.register_target("mytarget1")
    pyblish.plugin.register_target("mytarget2")
    assert_equals(pyblish.plugin.current_target(), "mytarget2")

    pyblish.plugin.register_target("mytarget1")
    assert_equals(pyblish.plugin.current_target(), "mytarget1")

    assert len(pyblish.plugin.registered_targets()) == 2


@with_setup(lib.setup_empty, lib.teardown)
def test_register_target():
    """Registering and deregistering targets works fine"""
    pyblish.plugin.register_target("mytarget")
    assert "mytarget" in pyblish.plugin.registered_targets()
    pyblish.plugin.deregister_target("mytarget")
    assert "mytarget" not in pyblish.plugin.registered_targets()


@with_setup(lib.setup_empty, lib.teardown)
def test_data_dict():
    """.data is a pure dictionary"""

    context = pyblish.api.Context()
    instance = context.create_instance("MyInstance")
    assert isinstance(context.data, dict)
    assert isinstance(instance.data, dict)

    context.data["key"] = "value"
    assert context.data["key"] == "value"

    instance.data["key"] = "value"
    assert instance.data["key"] == "value"

    # Backwards compatibility
    assert context.data("key") == "value"
    assert instance.data("key") == "value"
    assert instance.data("name") == "MyInstance"
    # This returns (a copy of) the full dictionary
    assert context.data() == context.data


@with_setup(lib.setup_empty, lib.teardown)
def test_action():
    """Running an action is like running a plugin"""
    count = {"#": 0}

    class MyAction(pyblish.plugin.Action):
        def process(self, context):
            count["#"] += 1

    class MyPlugin(pyblish.plugin.Plugin):
        actions = [MyAction]

        def process(self, context):
            pass

    context = pyblish.api.Context()
    pyblish.plugin.process(
        plugin=MyPlugin,
        context=context,
        action=MyAction.id)

    assert count["#"] == 1


@with_setup(lib.setup_empty, lib.teardown)
def test_actions():
    class MyAction(pyblish.plugin.Action):
        def process(self, context):
            context.data["key"] = "value"

    context = pyblish.api.Context()
    pyblish.plugin.process(MyAction, context)
    assert "key" in context.data


@with_setup(lib.setup_empty, lib.teardown)
def test_action_error_checking():
    class MyActionValid(pyblish.plugin.Action):
        on = "all"

    class MyActionInvalid(pyblish.plugin.Action):
        on = "invalid"

    assert MyActionValid.__error__ is None
    assert MyActionInvalid.__error__


@with_setup(lib.setup_empty, lib.teardown)
def test_action_printing():
    class MyAction(pyblish.plugin.Action):
        pass

    print(MyAction())
    print(repr(MyAction()))

    assert str(MyAction()) == "MyAction"
    assert repr(MyAction()) == "pyblish.plugin.MyAction('MyAction')"


@with_setup(lib.setup_empty, lib.teardown)
def test_category_separator():
    assert issubclass(pyblish.plugin.Category("Test"),
                      pyblish.plugin.Action)
    assert issubclass(pyblish.plugin.Separator,
                      pyblish.plugin.Action)


def test_superclass_process_is_empty():
    """Superclass process() is empty"""
    def e():
        """Doc"""

    assert pyblish.api.Plugin.process.__code__.co_code == e.__code__.co_code
    assert pyblish.api.Plugin.repair.__code__.co_code == e.__code__.co_code


def test_plugin_source_path():
    """Plugins discovered carry a source path"""

    import sys
    plugin = pyblish.plugin.discover()[0]
    module = sys.modules[plugin.__module__]
    assert hasattr(module, "__file__")

    # Also works with inspect.getfile
    import inspect
    assert inspect.getfile(plugin) == module.__file__


@with_setup(lib.setup_empty, lib.teardown)
def test_register_callback():
    """Callback registration/deregistration works well"""

    def my_callback():
        pass

    def other_callback(data=None):
        pass

    pyblish.plugin.register_callback("mySignal", my_callback)

    msg = "Registering a callback failed"
    data = {"mySignal": [my_callback]}
    assert "mySignal" in pyblish.plugin.registered_callbacks() == data, msg

    pyblish.plugin.deregister_callback("mySignal", my_callback)

    assert_raises(
        ValueError,
        pyblish.plugin.deregister_callback,
        "mySignal", my_callback)

    assert_raises(
        KeyError,
        pyblish.plugin.deregister_callback,
        "notExist", my_callback)

    msg = "Deregistering a callback failed"
    data = {"mySignal": []}
    assert pyblish.plugin.registered_callbacks() == data, msg

    pyblish.plugin.register_callback("mySignal", my_callback)
    pyblish.plugin.register_callback("otherSignal", other_callback)
    pyblish.plugin.deregister_all_callbacks()

    msg = "Deregistering all callbacks failed"
    assert pyblish.plugin.registered_callbacks() == {}, msg


@with_setup(lib.setup_empty, lib.teardown)
def test_emit_signal_wrongly():
    """Exception from callback prints traceback"""

    def other_callback(an_argument=None):
        print("Ping from 'other_callback' with %s" % an_argument)

    pyblish.plugin.register_callback("otherSignal", other_callback)

    with lib.captured_stderr() as stderr:
        pyblish.lib.emit("otherSignal", not_an_argument="")
        output = stderr.getvalue().strip()
        print("Output: %s" % stderr.getvalue())
        assert output.startswith("Traceback")


@raises(ValueError)
@with_setup(lib.setup_empty, lib.teardown)
def test_registering_invalid_callback():
    """Can't register non-callables"""
    pyblish.plugin.register_callback("invalid", None)


@raises(KeyError)
def test_deregistering_nonexisting_callback():
    """Can't deregister a callback that doesn't exist"""
    pyblish.plugin.deregister_callback("invalid", lambda: "")


@raises(TypeError)
def test_register_noncallable_plugin():
    """Registered plug-ins must be callable"""
    pyblish.plugin.register_plugin("NotValid")


@raises(TypeError)
def test_register_old_plugin():
    """Can't register plug-ins incompatible with the version of Pyblish"""
    class MyPlugin(pyblish.plugin.Collector):
        requires = "pyblish==0"

    pyblish.plugin.register_plugin(MyPlugin)


@mock.patch("pyblish.plugin.__explicit_process")
def test_implicit_explicit_branching(func):
    """Explicit plug-ins are processed by the appropriate function"""

    # There are two mocks for this (see below); due to
    # @mock.patch.multiple being a dick.

    class Explicit(pyblish.plugin.ContextPlugin):
        pass

    pyblish.util.publish(plugins=[Explicit])
    assert func.call_count == 1, func.call_count


@mock.patch("pyblish.plugin.__implicit_process")
def test_implicit_branching(func):
    """Implicit plug-ins are processed by the appropriate function"""

    class Implicit(pyblish.plugin.Plugin):
        pass

    pyblish.util.publish(plugins=[Implicit])
    assert func.call_count == 1, func.call_count


def test_explicit_plugin():
    """ContextPlugin works as advertised"""

    count = {"#": 0}

    class Collector(pyblish.plugin.ContextPlugin):
        order = pyblish.plugin.CollectorOrder

        def process(self, context):
            self.log.info("Collecting from ContextPlugin")
            i = context.create_instance("MyInstance")
            i.data["family"] = "myFamily"
            count["#"] += 1

    class Validator(pyblish.plugin.InstancePlugin):
        order = pyblish.plugin.ValidatorOrder
        families = ["myFamily"]

        def process(self, instance):
            assert instance.data["name"] == "MyInstance", "fail"
            count["#"] += 10

    class ValidatorFailure(pyblish.plugin.InstancePlugin):
        order = pyblish.plugin.ValidatorOrder
        families = ["myFamily"]

        def process(self, instance):
            count["#"] += 100
            assert "notexist" in instance.data, "fail"

    class Extractor(pyblish.plugin.InstancePlugin):
        order = pyblish.plugin.ExtractorOrder
        families = ["myFamily"]

        def process(self, instance):
            count["#"] += 1000

    pyblish.util.publish(
        plugins=[
            Collector,
            Validator,
            ValidatorFailure,
            Extractor
        ]
    )

    assert count["#"] == 111, count


def test_context_plugin_wrong_arguments():
    """ContextPlugin doesn't take wrong arguments well"""

    count = {"#": 0}

    class Collector(pyblish.plugin.InstancePlugin):
        def process(self, context, instance):
            print("I won't run")
            count["#"] += 1

    pyblish.util.publish(plugins=[Collector])
    assert count["#"] == 0


def test_explicit_action():
    """Actions work with explicit plug-ins"""

    count = {"#": 0}

    class MyAction(pyblish.plugin.Action):
        def process(self, context):
            count["#"] += 1

    class MyPlugin(pyblish.plugin.ContextPlugin):
        actions = [MyAction]

        def process(self, context):
            pass

    context = pyblish.api.Context()
    pyblish.plugin.process(
        plugin=MyPlugin,
        context=context,
        action=MyAction.id)


def test_explicit_results():
    """Explicit plug-ins contain results"""

    class Collector(pyblish.plugin.ContextPlugin):
        order = pyblish.plugin.CollectorOrder

        def process(self, context):
            self.log.info("logged")

    context = pyblish.util.publish(plugins=[Collector])
    assert "results" in context.data

    result = context.data["results"][0]
    assert result["records"][0].msg == "logged"


def test_cooperative_collection():
    """Cooperative collection works

    A collector should be able to run such that the following
    collector "sees" the newly created instance so as to
    query and/or modify it.

    """

    count = {"#": 0}

    class CollectorA(pyblish.api.Collector):
        order = 0.0

        def process(self, context):
            context.create_instance("myInstance")
            count["#"] += 1

    class CollectorB(pyblish.api.Collector):
        order = 0.1

        def process(self, context):
            assert "myInstance" in [i.data["name"] for i in context]

            # This should run
            count["#"] += 10

    pyblish.api.register_plugin(CollectorA)
    pyblish.api.register_plugin(CollectorB)

    pyblish.util.publish()

    assert count["#"] == 11, count


def test_actions_and_explicit_plugins():
    """Actions work with explicit plug-ins"""

    count = {"#": 0}

    class MyAction(pyblish.api.Action):
        def process(self, context, plugin):
            count["#"] += 1
            raise Exception("Errored")

    class MyValidator(pyblish.api.InstancePlugin):
        order = pyblish.api.ValidatorOrder

        actions = [
            pyblish.api.Category("Scene"),
            MyAction
        ]

        def process(self, instance):
            count["#"] += 10

    context = pyblish.api.Context()
    result = pyblish.plugin.process(MyValidator,
                                    context,
                                    instance=None,
                                    action=MyAction.id)
    assert count["#"] == 1
    assert str(result["error"]) == "Errored", result


@with_setup(lib.setup_empty, lib.teardown)
def test_argumentless_plugin():
    """Plug-ins with neither instance nor context should still run"""
    count = {"#": 0}

    class MyPlugin(pyblish.api.Validator):
        def process(self):
            count["#"] += 1

    pyblish.api.register_plugin(MyPlugin)
    pyblish.util.publish()

    assert count["#"] == 1


@with_setup(lib.setup_empty, lib.teardown)
def test_argumentless_explitic_plugin():
    """Explicit plug-ins, without arguments, should fail"""
    class MyPlugin(pyblish.api.InstancePlugin):
        def process(self):
            pass

    raises(TypeError, pyblish.api.register_plugin, MyPlugin)

    class MyPlugin(pyblish.api.ContextPlugin):
        def process(self):
            pass

    raises(TypeError, pyblish.api.register_plugin, MyPlugin)


@with_setup(lib.setup_empty, lib.teardown)
def test_changes_to_registered_plugins_are_not_persistent():
    """Changes to registered plug-ins do not persist

    This is the expected behaviour of file-based plug-ins.

    """

    class MyPlugin(pyblish.api.ContextPlugin):
        active = False

    pyblish.api.register_plugin(MyPlugin)

    registered = pyblish.api.registered_plugins()[0]
    assert registered.id == MyPlugin.id
    assert registered.active is False

    registered.active = True
    assert registered.active is True

    registered = pyblish.api.registered_plugins()[0]
    assert registered.active is False


@with_setup(lib.setup_empty, lib.teardown)
<<<<<<< HEAD
def test_running_for_all_targets():
    """Run for all targets when family is "*"."""

    count = {"#": 0}

    class plugin(pyblish.api.ContextPlugin):

        targets = ["*"]

        def process(self, context):
            count["#"] += 1

    pyblish.util.publish(plugins=[plugin])

    assert count["#"] == 1, "count is {0}".format(count)


@with_setup(lib.setup_empty, lib.teardown)
def test_dont_run_non_matching_targets():
    """Don't run plugins that haven't got a target registered."""

    count = {"#": 0}

    class plugin(pyblish.api.ContextPlugin):

        targets = ["studio"]

        def process(self, context):
            count["#"] += 1

    pyblish.util.publish(plugins=[plugin])

    assert count["#"] == 0, "count is {0}".format(count)


@with_setup(lib.setup_empty, lib.teardown)
def test_only_run_plugins_that_match_registered_targets():
    """Only run plugins that match the registered targets."""

    count = {"#": 0}

    class pluginStudio(pyblish.api.ContextPlugin):

        targets = ["studio"]

        def process(self, context):
            count["#"] += 1

    class pluginProject(pyblish.api.ContextPlugin):

        targets = ["project"]

        def process(self, context):
            count["#"] += 1

    pyblish.api.register_target("studio")
    pyblish.util.publish(plugins=[pluginStudio, pluginProject])

    assert count["#"] == 1, "count is {0}".format(count)
=======
def test_logging_solely_from_pyblish():
    """Only logging calls with self.log should be recorded."""

    class collect(pyblish.api.ContextPlugin):

        def process(self, context):
            import logging
            log = logging.getLogger("temp_logger")
            log.info("I should not be recorded!")

    context = pyblish.util.publish(plugins=[collect])
    for result in context.data["results"]:
        for record in result["records"]:
            assert record.name.startswith("pyblish")
>>>>>>> af0b06b2
<|MERGE_RESOLUTION|>--- conflicted
+++ resolved
@@ -736,67 +736,6 @@
 
 
 @with_setup(lib.setup_empty, lib.teardown)
-<<<<<<< HEAD
-def test_running_for_all_targets():
-    """Run for all targets when family is "*"."""
-
-    count = {"#": 0}
-
-    class plugin(pyblish.api.ContextPlugin):
-
-        targets = ["*"]
-
-        def process(self, context):
-            count["#"] += 1
-
-    pyblish.util.publish(plugins=[plugin])
-
-    assert count["#"] == 1, "count is {0}".format(count)
-
-
-@with_setup(lib.setup_empty, lib.teardown)
-def test_dont_run_non_matching_targets():
-    """Don't run plugins that haven't got a target registered."""
-
-    count = {"#": 0}
-
-    class plugin(pyblish.api.ContextPlugin):
-
-        targets = ["studio"]
-
-        def process(self, context):
-            count["#"] += 1
-
-    pyblish.util.publish(plugins=[plugin])
-
-    assert count["#"] == 0, "count is {0}".format(count)
-
-
-@with_setup(lib.setup_empty, lib.teardown)
-def test_only_run_plugins_that_match_registered_targets():
-    """Only run plugins that match the registered targets."""
-
-    count = {"#": 0}
-
-    class pluginStudio(pyblish.api.ContextPlugin):
-
-        targets = ["studio"]
-
-        def process(self, context):
-            count["#"] += 1
-
-    class pluginProject(pyblish.api.ContextPlugin):
-
-        targets = ["project"]
-
-        def process(self, context):
-            count["#"] += 1
-
-    pyblish.api.register_target("studio")
-    pyblish.util.publish(plugins=[pluginStudio, pluginProject])
-
-    assert count["#"] == 1, "count is {0}".format(count)
-=======
 def test_logging_solely_from_pyblish():
     """Only logging calls with self.log should be recorded."""
 
@@ -811,4 +750,65 @@
     for result in context.data["results"]:
         for record in result["records"]:
             assert record.name.startswith("pyblish")
->>>>>>> af0b06b2
+
+
+@with_setup(lib.setup_empty, lib.teardown)
+def test_running_for_all_targets():
+    """Run for all targets when family is "*"."""
+
+    count = {"#": 0}
+
+    class plugin(pyblish.api.ContextPlugin):
+
+        targets = ["*"]
+
+        def process(self, context):
+            count["#"] += 1
+
+    pyblish.util.publish(plugins=[plugin])
+
+    assert count["#"] == 1, "count is {0}".format(count)
+
+
+@with_setup(lib.setup_empty, lib.teardown)
+def test_dont_run_non_matching_targets():
+    """Don't run plugins that haven't got a target registered."""
+
+    count = {"#": 0}
+
+    class plugin(pyblish.api.ContextPlugin):
+
+        targets = ["studio"]
+
+        def process(self, context):
+            count["#"] += 1
+
+    pyblish.util.publish(plugins=[plugin])
+
+    assert count["#"] == 0, "count is {0}".format(count)
+
+
+@with_setup(lib.setup_empty, lib.teardown)
+def test_only_run_plugins_that_match_registered_targets():
+    """Only run plugins that match the registered targets."""
+
+    count = {"#": 0}
+
+    class pluginStudio(pyblish.api.ContextPlugin):
+
+        targets = ["studio"]
+
+        def process(self, context):
+            count["#"] += 1
+
+    class pluginProject(pyblish.api.ContextPlugin):
+
+        targets = ["project"]
+
+        def process(self, context):
+            count["#"] += 1
+
+    pyblish.api.register_target("studio")
+    pyblish.util.publish(plugins=[pluginStudio, pluginProject])
+
+    assert count["#"] == 1, "count is {0}".format(count)