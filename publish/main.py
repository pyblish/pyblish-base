from __future__ import absolute_import

# Standard library
import logging

# Local library
import publish.plugin
import publish.config
import publish.domain

log = logging.getLogger('publish')

<<<<<<< HEAD

def select():
    """Parse currently active scene and return Context

    The context includes which nodes to extract along
    with their configuration.

    Returns:
        Context: Fully qualified context object.

    """

    plugins = publish.plugin.discover(type='selectors')

    context = publish.domain.Context()

    for plugin in plugins:
        if not publish.domain.host() in plugin.hosts:
            continue

        try:
            log.info("Selecting with {plugin}".format(
                plugin=plugin.__name__))
            newContext = plugin().process()
            for instance in newContext:
                context.add(instance)
        except Exception:
            log.error(traceback.format_exc())
            log.error('An exception occured during the '
                      'execution of plugin: {0}'.format(plugin))

    return context


def process(process, context):
    """Perform process step `process` upon context `context`

    Arguments:
        process (str): Type of process to apply
        context (Context): Context upon which to appy process

    Example:
        >>> ctx = publish.domain.Context()
        >>> process('validators', ctx)
        Context([])

    """

    assert isinstance(context, publish.domain.Context)

    plugins = publish.plugin.discover(type=process)

    for instance in context:
        family = instance.config.get('family')

        log.info("Processing {inst} ({family})".format(
            inst=instance, family=family))

        # Run tests for pre-defined host and family
        for plugin in plugins:
            if not publish.domain.host() in plugin.hosts:
                continue

            if not family in plugin.families:
                continue

            try:
                log.info("{process} {instance} with {plugin}".format(
                    process=process,
                    instance=instance,
                    plugin=plugin.__name__))
                plugin(instance).process()
            except Exception as exc:
                log.error(traceback.format_exc())
                log.error('An exception occured during the '
                          'execution of plugin: {0}'.format(plugin))
                exc.parent = instance
                exc.traceback = traceback.format_exc()
                instance.errors.append(exc)

    return context

=======
>>>>>>> e0545b25

def publish_all():
    """Convenience function of the above"""

    # parse context
    context = publish.domain.select()

    if not context:
        log.info("No instances found")
        return

    # Validate
    publish.domain.process('validators', context)

    if context.has_errors:
        log.error("There were ({n}) errors "
                  "during validation:".format(n=len(context.errors)))

        for error in context.errors:
            log.error("({n}): {error}".format(
                n=context.errors.index(error) + 1,
                error=error))
        return

    # Extract
    publish.domain.process('extractors', context)

    if context.has_errors:
        log.error("There were ({n}) errors "
                  "during extraction:".format(n=len(context.errors)))

        for error in context.errors:
            log.error("({n}): {error}".format(
                n=context.errors.index(error) + 1,
<<<<<<< HEAD
                error=error))
=======
                error=error))


def validate_all():
    """Convenience function for selecting and validating"""
    # parse context
    context = publish.domain.select()

    if not context:
        log.info("No instances found")
        return

    # Validate
    publish.domain.process('validators', context)

    if context.has_errors:
        log.error("There were ({n}) errors "
                  "during validation:".format(n=len(context.errors)))

        for error in context.errors:
            log.error("({n}): {error}".format(
                n=context.errors.index(error) + 1,
                error=error))
        return

    log.info("Passed")
>>>>>>> e0545b25
<|MERGE_RESOLUTION|>--- conflicted
+++ resolved
@@ -10,91 +10,6 @@
 
 log = logging.getLogger('publish')
 
-<<<<<<< HEAD
-
-def select():
-    """Parse currently active scene and return Context
-
-    The context includes which nodes to extract along
-    with their configuration.
-
-    Returns:
-        Context: Fully qualified context object.
-
-    """
-
-    plugins = publish.plugin.discover(type='selectors')
-
-    context = publish.domain.Context()
-
-    for plugin in plugins:
-        if not publish.domain.host() in plugin.hosts:
-            continue
-
-        try:
-            log.info("Selecting with {plugin}".format(
-                plugin=plugin.__name__))
-            newContext = plugin().process()
-            for instance in newContext:
-                context.add(instance)
-        except Exception:
-            log.error(traceback.format_exc())
-            log.error('An exception occured during the '
-                      'execution of plugin: {0}'.format(plugin))
-
-    return context
-
-
-def process(process, context):
-    """Perform process step `process` upon context `context`
-
-    Arguments:
-        process (str): Type of process to apply
-        context (Context): Context upon which to appy process
-
-    Example:
-        >>> ctx = publish.domain.Context()
-        >>> process('validators', ctx)
-        Context([])
-
-    """
-
-    assert isinstance(context, publish.domain.Context)
-
-    plugins = publish.plugin.discover(type=process)
-
-    for instance in context:
-        family = instance.config.get('family')
-
-        log.info("Processing {inst} ({family})".format(
-            inst=instance, family=family))
-
-        # Run tests for pre-defined host and family
-        for plugin in plugins:
-            if not publish.domain.host() in plugin.hosts:
-                continue
-
-            if not family in plugin.families:
-                continue
-
-            try:
-                log.info("{process} {instance} with {plugin}".format(
-                    process=process,
-                    instance=instance,
-                    plugin=plugin.__name__))
-                plugin(instance).process()
-            except Exception as exc:
-                log.error(traceback.format_exc())
-                log.error('An exception occured during the '
-                          'execution of plugin: {0}'.format(plugin))
-                exc.parent = instance
-                exc.traceback = traceback.format_exc()
-                instance.errors.append(exc)
-
-    return context
-
-=======
->>>>>>> e0545b25
 
 def publish_all():
     """Convenience function of the above"""
@@ -129,9 +44,6 @@
         for error in context.errors:
             log.error("({n}): {error}".format(
                 n=context.errors.index(error) + 1,
-<<<<<<< HEAD
-                error=error))
-=======
                 error=error))
 
 
@@ -157,5 +69,4 @@
                 error=error))
         return
 
-    log.info("Passed")
->>>>>>> e0545b25
+    log.info("Passed")