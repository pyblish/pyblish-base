--- conflicted
+++ resolved
@@ -1,82 +1,39 @@
-<<<<<<< HEAD
-=======
-"""Publish mock-up for Autodesk Maya 2014-2015
-
-A `Context` defines a set of data that can be used to direct and instruct an Action how to operate and/or on what to
-operate.
-
-An `Action` performs a functionality within/upon a Context and returns the result of that process.
-Even though an `Action` always operates upon a `Context` in some cases the `Context` does not have to be clearly
-defined. As in, it doesn't require to contain any data (except for the object Context object to be instantiated).
-
-By our current schema this is the proposed workflow:
-1. A `Selector` creates/alters the Context.
-2. A `Validator` validates the Context.
-3. An `Extractor` assumes the Context and the data it points to is valid and uses the information to Extra a new
-   `Resource`.
-
-A `Resource` could be anything that is created as new (outside of the scope of the Context). In theory it could create
-a single or multiple file on disk, assign a value to a database and/or import data into the application. In practice
-it's primary focus is on writing to a file format on disk.
-
-Because of the above workflow a `Selector` seems to be the only type that could possibly operate without any defined
-Context, because it creates/alters it. Yet at this point no checks are made whether the different Action types stay
-true to this schema. Currently it is possible to write an Action that simply exports a whole scene another file format
-without performing any validation and/or context selection.
-
-Features:
-    - Testing "__inputs__" and "__outputs__" for Actions.
-    - Modular workflow
-    - Remove integration in menu as it didn't appear useful to have a single test button for this modular workflow.
-
-Usage:
-    - ***
-    Currently still a work in progress and contains no working example.
-    Nevertheless it already shows a clear overview of the schema.
-
-Attributes:
-    _available_actions: A dictionary mapping of all Actions by Action type according to the proposed schema.
-    log: Current logger
-
-"""
-
-
->>>>>>> c980a6a0
 from __future__ import absolute_import
 
 # Standard library
 import os
 import time
-import json
 import shutil
 import logging
 import tempfile
 
 # Local library
+import publish
 import publish.plugin
+import publish.config
 import publish.abstract
 
-log = logging.getLogger('publish.maya')
+log = logging.getLogger('publish')
 
 try:
     # Running from within Maya
     from maya import mel
     from maya import cmds
 
-<<<<<<< HEAD
 except ImportError:
     from publish.mock.maya import mel
     from publish.mock.maya import cmds
 
     formatter = logging.Formatter(
-        '%(asctime)s - ',
-        '%(levelname)s - ',
-        '%(name)s - ',
+        '%(asctime)s - '
+        '%(levelname)s - '
+        '%(name)s - '
         '%(message)s')
     stream_handler = logging.StreamHandler()
     stream_handler.setFormatter(formatter)
     log.addHandler(stream_handler)
     log.setLevel(logging.INFO)
+    # log.setLevel(logging.DEBUG)
 
 
 __all__ = [
@@ -87,10 +44,11 @@
 ]
 
 
-_module_dir = os.path.dirname(__file__)
-_config_path = os.path.join(_module_dir, 'config.json')
-with open(_config_path, 'r') as f:
-    config = json.load(f)
+# Register plugin paths
+_package_dir = os.path.dirname(publish.__file__)
+_validators_path = os.path.join(_package_dir, 'validators')
+_validators_path = os.path.abspath(_validators_path)
+publish.plugin.register_plugin_path(_validators_path)
 
 
 class Context(publish.abstract.Context):
@@ -111,26 +69,6 @@
 
     """
 
-    def __repr__(self):
-        """E.g. Instance('publish_model_SEL')"""
-        return u"%s(%r)" % (type(self).__name__, self.__str__())
-
-    def __str__(self):
-        """E.g. 'publish_model_SEL'"""
-        return str(self.path)
-
-    def __init__(self, path):
-        self._path = path
-        self._config = dict()
-
-    @property
-    def path(self):
-        return self._path
-
-    @property
-    def config(self):
-        return self._config
-
 
 def select():
     """Parse currently active scene and return context object.
@@ -145,18 +83,22 @@
 
     context = Context()
 
-    for path in cmds.ls("*." + config['identifier'],
-                        objectsOnly=True,
-                        type='objectSet'):
-        instance = Instance(path=path)
-
-        attrs = cmds.listAttr(path, userDefined=True)
+    for objset in cmds.ls("*." + publish.config.identifier,
+                          objectsOnly=True,
+                          type='objectSet'):
+
+        instance = Instance(name=objset)
+
+        for node in cmds.sets(objset, query=True):
+            instance.add(node)
+
+        attrs = cmds.listAttr(objset, userDefined=True)
         for attr in attrs:
-            if attr == config['identifier']:
+            if attr == publish.config.identifier:
                 continue
 
             try:
-                value = cmds.getAttr(path + "." + attr)
+                value = cmds.getAttr(objset + "." + attr)
             except:
                 continue
 
@@ -180,19 +122,19 @@
 
     assert isinstance(context, Context)
 
-    plugins = publish.plugin.discover_validators()
-
-    failures = list()
+    plugins = publish.plugin.discover(type='validators')
+
+    errors = list()
 
     for instance in context:
         family = instance.config.get('family')
 
         # Run tests for pre-defined host and family
         for Validator in plugins:
-            if not 'maya' in Validator.hosts:
+            if not 'maya' in Validator.__hosts__:
                 continue
 
-            if not family in Validator.families:
+            if not family in Validator.__families__:
                 continue
 
             try:
@@ -200,9 +142,9 @@
                     instance=instance, plugin=Validator.__name__))
                 Validator(instance).process()
             except Exception as exc:
-                failures.append(exc)
-
-    return failures
+                errors.append(exc)
+
+    return errors
 
 
 def extract(instance):
@@ -239,13 +181,12 @@
 
     family = instance.config.get('family')
 
-    nodes = cmds.sets(instance.path, query=True)
     temp_dir = tempfile.mkdtemp()
     temp_file = os.path.join(temp_dir, 'publish')
 
     log.info("_extract_model: Extracting locally..")
     previous_selection = cmds.ls(selection=True)
-    cmds.select(nodes, replace=True)
+    cmds.select(list(instance), replace=True)
     cmds.file(temp_file, type='mayaBinary', exportSelected=True)
 
     log.info("_extract_model: Moving extraction "
@@ -277,14 +218,14 @@
 
 
 def _commit(path, family):
-    date = time.strftime(config['dateFormat'])
+    date = time.strftime(publish.config.dateFormat)
 
     workspace_dir = cmds.workspace(rootDirectory=True, query=True)
     if not workspace_dir:
         # Project has not been set. Files will
         # instead end up next to the working file.
         workspace_dir = cmds.workspace(dir=True, query=True)
-    published_dir = os.path.join(workspace_dir, config['prefix'], family)
+    published_dir = os.path.join(workspace_dir, publish.config.prefix, family)
 
     commit_dir = os.path.join(published_dir, date)
 
@@ -302,15 +243,22 @@
     """Convenience method of the above"""
 
     # parse context
+    log.debug("Selecting..")
     context = select()
 
+    if not context:
+        log.info("No instances found")
+        return
+
     # validate
-    failures = validate(context)
+    log.debug("Validating..")
+    errors = validate(context)
 
     # extract
     paths = list()
-    if not failures:
+    if not errors:
         for instance in context:
+            log.debug("Extracting..")
             path = extract(instance)
             log.info("Extracted {0}".format(path))
 
@@ -319,12 +267,13 @@
 
             paths.append(path)
 
+            log.info("Successfully published scene")
+
     else:
-        log.info("There were errors:")
-        for failure in failures:
-            log.info("\t{0}".format(failure))
-
-    log.info("Successfully published scene")
+        log.error("There were ({n}) errors:".format(n=len(errors)))
+        for error in errors:
+            log.error("({n}): {error}".format(n=errors.index(error) + 1,
+                                              error=error))
 
     return paths
 
@@ -363,165 +312,17 @@
     """
 
     cmds.evalDeferred(script)
-=======
-import publish.core
-
-log = logging.getLogger('publish.maya')
-log.setLevel(logging.INFO)
-
-_formatter = logging.Formatter('%(message)s')
-
-_stream_handler = logging.StreamHandler()
-_stream_handler.setFormatter(_formatter)
-log.addHandler(_stream_handler)
-
-
-# =======
-# Context
-# =======
-class MayaContext(publish.core.Context):
-    def __init__(self):
-        # TODO: Define whether predefining Context attributes is the way to go.
-        # TODO: Discuss what other ways to keep this dynamic/modular yet SAFE and consistent!
-        # Pros:
-        # 1. It'll give you autocomplete
-        # 2. Know what to expect.
-        # 3. Can add checks ensuring the data stays in the correct format (properties and setters)
-        # 4. Having a single Context define it sets an 'industry standard' for how it should be formatted.
-        #    This ensure compatibility between Actions designed by others.
-        # Cons:
-        # 1. Hard to design for all possibilities of the context.
-        # 2. Custom methods for the Context won't be available using Publish within another Context Family and may come
-        #    over as confusing.
-        self.nodes = set()
-        self.range = [0, 0]
-
-
-# =======
-# Actions
-# =======
-# Selectors: nodes
-# ----------------
-class MayaNodesSelector(publish.core.Selector):
-    __context__ = MayaContext
-    __outputs__ = ["nodes"]
-
-
-class MayaCurrentSelectionSelector(MayaNodesSelector):
-    """ Adds the current selection to Context.nodes """
-    def process(self, context):
-        import maya.cmds as mc
-        selection = mc.ls(sl=1, long=True)
-        context.nodes.update(selection)
-        return context
-
-
-class MayaMeshSelector(MayaNodesSelector):
-    """ Adds all mesh shape nodes to Context.nodes """
-    def process(self, context):
-        import maya.cmds as mc
-        selection = mc.ls(type="mesh", long=True)
-        context.nodes.update(selection)
-        return context
-
-
-# Selectors: timerange
-# ----------------------
-class MayaTimeRangeSelector(publish.core.Selector):
-    __context__ = MayaContext
-    __outputs__ = ["timerange"]
-
-
-class MayaSceneAnimationRangeSelector(MayaTimeRangeSelector):
-    """ Gets the time range based on all animation in the scene. """
-    def process(self, context):
-        import maya.cmds as mc
-        anim_curves = mc.ls(type="animCurve")
-        times = mc.keyframe(anim_curves, q=1, tc=1)
-        start = min(times)
-        end = max(times)
-        context.timerange = [start, end]
-
-        return context
-
-
-class MayaNodesAnimationRangeSelector(MayaTimeRangeSelector):
-    """ Gets the used time range based on animation off the nodes already in the Context. """
-    __inputs__ = ["nodes"]
-
-    def process(self, context):
-        import maya.cmds as mc
-        nodes = context.nodes
-        times = mc.keyframe(nodes, q=1, tc=1)
-        start = min(times)
-        end = max(times)
-        context.timerange = [start, end]
-        return context
-
-
-class MayaLimitTimeRangeSelector(MayaTimeRangeSelector):
-    """ Clamps the Context's current timerange between (-1000, 1000) """
-    __inputs__ = ["timerange"]
-
-    def process(self, context):
-        timerange = context.timerange
-        if timerange[0] < -1000:
-            timerange[0] = -1000
-        if timerange[1] > 1000:
-            timerange[1] = 1000
-        context.timerange = timerange
-        return context
-
-
-class MayaLimitTimeRangeSelector(MayaTimeRangeSelector):
-    """ Extends the time range with -10, 10. This could emulate automatically adding handles to your exports """
-    __context__ = MayaContext
-    __inputs__ = ["timerange"]
-    __outputs__ = ["timerange"]
-
-    def process(self, context):
-        context.timerange[0] -= 10
-        context.timerange[1] += 10
-        return context
-
-
-# Validators: Random
-# ------------------
-class MayaMinimumTenNodesValidator(publish.core.Validator):
-    __context__ = MayaContext
-    __inputs__ = ["nodes"]
-
-    def process(self, context):
-        nodes = context.nodes
-        if len(nodes) >= 10:
-            return 1
-        else:
-            return 0
-
-
-
-# Extractors: Random
-# ------------------
-class MayaExportNodesExtractor(publish.core.Extractor):
-    __context__ = MayaContext
-    __inputs__ = ["nodes"]
-
-    def process(self, context):
-        import maya.cmds as mc
-        nodes = context.nodes
-        mc.select(nodes, r=1) # select so we can quickly do export selection
-        mc.file(es=True, pr=True, type="mayaBinary") # untested, consider as pseudocode
-
-
-# =================
-# Set up 'plug-ins'
-# =================
-# This is just for testing purposes
-_available_actions = {
-    "select": [MayaCurrentSelectionSelector, MayaLimitTimeRangeSelector, MayaNodesAnimationRangeSelector,
-                 MayaSceneAnimationRangeSelector, MayaTimeRangeSelector],
-    "validate": [MayaMinimumTenNodesValidator],
-    "extract": [MayaExportNodesExtractor],
-    "conform": []
-}
->>>>>>> c980a6a0
+
+
+if __name__ == '__main__':
+    import publish.plugin
+
+    # Register validators
+    module_dir = os.path.dirname(__file__)
+    validators_path = os.path.join(module_dir, 'validators')
+
+    publish.plugin.register_plugin_path(validators_path)
+
+    # List available validators
+    for plugin in publish.plugin.discover('validators'):
+        print "%s" % plugin