import os
<<<<<<< HEAD
import shutil

import pyblish
import pyblish.backend.lib
import pyblish.backend.plugin
=======

import pyblish
import pyblish.backend.lib
>>>>>>> 097f9b01

from pyblish.backend import config
from pyblish.vendor import yaml
from pyblish.vendor.nose.tools import with_setup


<<<<<<< HEAD
=======
def setup():
    pass


def teardown():
    pyblish.Config().reset()


@with_setup(setup, teardown)
def test_config_is_singleton():
    """Config is singleton"""
    config = pyblish.Config()

    assert config is pyblish.Config()


@with_setup(setup, teardown)
>>>>>>> 097f9b01
def test_modifying_config_at_run_time():
    """Altering config at run-time works"""
    config = pyblish.Config()

    path = '/invalid/path'
<<<<<<< HEAD
    paths = config.data('paths')
    config.set_data('paths', paths + [path])
    processed = pyblish.backend.plugin._post_process_path(path)
    assert processed in pyblish.plugin_paths()
    config.set_data('paths', paths)
=======
    config['paths'].append(path)

    assert path in config['paths']
    config.reset()
    assert path not in config['paths']

>>>>>>> 097f9b01

@with_setup(setup, teardown)
def test_config_init():
    """Config is reading from configuration"""
    config = pyblish.Config()

<<<<<<< HEAD
def test_config():
    """Config works as expected"""
=======
>>>>>>> 097f9b01
    config_path = pyblish.backend.lib.main_package_path()
    config_path = os.path.join(config_path, 'backend', 'config.yaml')

    with open(config_path) as f:
        manual_config = yaml.load(f)

<<<<<<< HEAD
    variable = 'paths_environment_variable'
    assert manual_config.get(variable) == config.data(variable)
=======
    for key in manual_config:
        assert key in config
>>>>>>> 097f9b01


@with_setup(setup, teardown)
def test_user_config():
    """User config augments default config"""
<<<<<<< HEAD
    user_config_path = config.data('USERCONFIGPATH')
=======
    config = pyblish.Config()

    user_config_path = config['USERCONFIGPATH']
>>>>>>> 097f9b01
    remove_config_file = False

    try:
        if not os.path.isfile(user_config_path):
            remove_config_file = True
            with open(user_config_path, 'w') as f:
                yaml.dump({'test_variable': 'test_value'}, f)

<<<<<<< HEAD
        # Force a reload of configuration
        config.load_user()
=======
        config.reset()
>>>>>>> 097f9b01

        with open(user_config_path, 'r') as f:
            user_config = yaml.load(f)

        assert user_config
<<<<<<< HEAD
        for variable in user_config:
            assert config.data(variable)

    finally:
        if remove_config_file:
            os.remove(user_config_path)


def test_custom_paths():
    """Adding custom paths via user-config works"""
    user_config_path = config.data('USERCONFIGPATH')

    package_path = pyblish.backend.lib.main_package_path()
    custom_path = os.path.join(package_path,
                               'backend',
                               'tests',
                               'plugins',
                               'custom')

    try:
        old_user_config_path = None
        if os.path.isfile(user_config_path):
            shutil.move(user_config_path, user_config_path + "_old")
            old_user_config_path = user_config_path + "_old"

        # Add custom path
        with open(user_config_path, 'w') as f:
            yaml.dump({'paths': [custom_path]}, f)

        # Force a reload of configuration
        config.load_user()

        paths = config.data('paths')
        assert paths

        plugins = pyblish.discover('validators')
        plugin_names = [p.__name__ for p in plugins]
        assert 'ValidateCustomInstance' in plugin_names

    finally:
        os.remove(user_config_path)

        # Restore previous config
        if old_user_config_path:
            shutil.move(old_user_config_path, user_config_path)
=======
        for key in user_config:
            assert key in config

    finally:
        if remove_config_file:
            os.remove(user_config_path)
>>>>>>> 097f9b01
<|MERGE_RESOLUTION|>--- conflicted
+++ resolved
@@ -1,23 +1,12 @@
 import os
-<<<<<<< HEAD
-import shutil
 
 import pyblish
 import pyblish.backend.lib
-import pyblish.backend.plugin
-=======
 
-import pyblish
-import pyblish.backend.lib
->>>>>>> 097f9b01
-
-from pyblish.backend import config
 from pyblish.vendor import yaml
 from pyblish.vendor.nose.tools import with_setup
 
 
-<<<<<<< HEAD
-=======
 def setup():
     pass
 
@@ -35,62 +24,39 @@
 
 
 @with_setup(setup, teardown)
->>>>>>> 097f9b01
 def test_modifying_config_at_run_time():
     """Altering config at run-time works"""
     config = pyblish.Config()
 
     path = '/invalid/path'
-<<<<<<< HEAD
-    paths = config.data('paths')
-    config.set_data('paths', paths + [path])
-    processed = pyblish.backend.plugin._post_process_path(path)
-    assert processed in pyblish.plugin_paths()
-    config.set_data('paths', paths)
-=======
     config['paths'].append(path)
 
     assert path in config['paths']
     config.reset()
     assert path not in config['paths']
 
->>>>>>> 097f9b01
 
 @with_setup(setup, teardown)
 def test_config_init():
     """Config is reading from configuration"""
     config = pyblish.Config()
 
-<<<<<<< HEAD
-def test_config():
-    """Config works as expected"""
-=======
->>>>>>> 097f9b01
     config_path = pyblish.backend.lib.main_package_path()
     config_path = os.path.join(config_path, 'backend', 'config.yaml')
 
     with open(config_path) as f:
         manual_config = yaml.load(f)
 
-<<<<<<< HEAD
-    variable = 'paths_environment_variable'
-    assert manual_config.get(variable) == config.data(variable)
-=======
     for key in manual_config:
         assert key in config
->>>>>>> 097f9b01
 
 
 @with_setup(setup, teardown)
 def test_user_config():
     """User config augments default config"""
-<<<<<<< HEAD
-    user_config_path = config.data('USERCONFIGPATH')
-=======
     config = pyblish.Config()
 
     user_config_path = config['USERCONFIGPATH']
->>>>>>> 097f9b01
     remove_config_file = False
 
     try:
@@ -99,68 +65,15 @@
             with open(user_config_path, 'w') as f:
                 yaml.dump({'test_variable': 'test_value'}, f)
 
-<<<<<<< HEAD
-        # Force a reload of configuration
-        config.load_user()
-=======
         config.reset()
->>>>>>> 097f9b01
 
         with open(user_config_path, 'r') as f:
             user_config = yaml.load(f)
 
         assert user_config
-<<<<<<< HEAD
-        for variable in user_config:
-            assert config.data(variable)
-
-    finally:
-        if remove_config_file:
-            os.remove(user_config_path)
-
-
-def test_custom_paths():
-    """Adding custom paths via user-config works"""
-    user_config_path = config.data('USERCONFIGPATH')
-
-    package_path = pyblish.backend.lib.main_package_path()
-    custom_path = os.path.join(package_path,
-                               'backend',
-                               'tests',
-                               'plugins',
-                               'custom')
-
-    try:
-        old_user_config_path = None
-        if os.path.isfile(user_config_path):
-            shutil.move(user_config_path, user_config_path + "_old")
-            old_user_config_path = user_config_path + "_old"
-
-        # Add custom path
-        with open(user_config_path, 'w') as f:
-            yaml.dump({'paths': [custom_path]}, f)
-
-        # Force a reload of configuration
-        config.load_user()
-
-        paths = config.data('paths')
-        assert paths
-
-        plugins = pyblish.discover('validators')
-        plugin_names = [p.__name__ for p in plugins]
-        assert 'ValidateCustomInstance' in plugin_names
-
-    finally:
-        os.remove(user_config_path)
-
-        # Restore previous config
-        if old_user_config_path:
-            shutil.move(old_user_config_path, user_config_path)
-=======
         for key in user_config:
             assert key in config
 
     finally:
         if remove_config_file:
-            os.remove(user_config_path)
->>>>>>> 097f9b01
+            os.remove(user_config_path)