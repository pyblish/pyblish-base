--- conflicted
+++ resolved
@@ -8,17 +8,9 @@
 HOST = 'python'
 FAMILY = 'test.family'
 
-<<<<<<< HEAD
-registered = pyblish.backend.plugin.registered_paths()
-package_path = pyblish.backend.lib.main_package_path()
-plugin_path = os.path.join(package_path, 'backend', 'tests', 'plugins')
-pyblish.backend.plugin.deregister_all()
-pyblish.backend.config.set_data('paths', [])
-=======
 REGISTERED = pyblish.backend.plugin.registered_paths()
 PACKAGEPATH = pyblish.backend.lib.main_package_path()
 PLUGINPATH = os.path.join(PACKAGEPATH, 'backend', 'tests', 'plugins')
->>>>>>> 097f9b01
 
 
 def setup():
@@ -42,13 +34,9 @@
 def setup_duplicate():
     """Expose duplicate plugins to discovery mechanism"""
     pyblish.backend.plugin.deregister_all()
-<<<<<<< HEAD
-    pyblish.backend.config.set_data('paths', [])
-=======
 
     config = pyblish.Config()
     config['paths'] = []
->>>>>>> 097f9b01
 
     for copy in ('copy1', 'copy2'):
         path = os.path.join(PLUGINPATH, 'duplicate', copy)
@@ -57,10 +45,6 @@
 
 def setup_wildcard():
     pyblish.backend.plugin.deregister_all()
-<<<<<<< HEAD
-    pyblish.backend.config.set_data('paths', [])
-=======
->>>>>>> 097f9b01
 
     config = pyblish.Config()
     config['paths'] = []
@@ -86,10 +70,6 @@
 def setup_echo():
     """Plugins that output information"""
     pyblish.backend.plugin.deregister_all()
-<<<<<<< HEAD
-    pyblish.backend.config.set_data('paths', [])
-=======
->>>>>>> 097f9b01
 
     config = pyblish.Config()
     config['paths'] = []
