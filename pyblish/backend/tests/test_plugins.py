--- conflicted
+++ resolved
@@ -6,8 +6,8 @@
 import tempfile
 
 # Local library
+import pyblish
 import pyblish.backend.plugin
-from pyblish.backend import config
 
 from pyblish.vendor import mock
 from pyblish.vendor import yaml
@@ -55,11 +55,7 @@
     inst.add('test_node1_PLY')
     inst.add('test_node2_PLY')
     inst.add('test_node3_GRP')
-<<<<<<< HEAD
-    inst.set_data(config.data('identifier'), value=True)
-=======
-    inst.set_data(config['identifier'], value=True)
->>>>>>> 097f9b01
+    inst.set_data(config['identifier'], value=True)
     inst.set_data('family', value=FAMILY)
 
     ctx.add(inst)
@@ -81,11 +77,7 @@
     inst = ctx.create_instance(name='test_instance')
 
     inst.add('test_PLY')
-<<<<<<< HEAD
-    inst.set_data(config.data('identifier'), value=True)
-=======
-    inst.set_data(config['identifier'], value=True)
->>>>>>> 097f9b01
+    inst.set_data(config['identifier'], value=True)
     inst.set_data('family', value=FAMILY)
 
     ctx.add(inst)
@@ -119,11 +111,7 @@
     inst = ctx.create_instance(name='MyInstance')
     inst.add('node1')
     inst.add('node2')
-<<<<<<< HEAD
-    inst.set_data(config.data('identifier'), value=True)
-=======
-    inst.set_data(config['identifier'], value=True)
->>>>>>> 097f9b01
+    inst.set_data(config['identifier'], value=True)
 
     assert len(ctx) == 1
 
@@ -140,11 +128,7 @@
 def test_plugins_by_family():
     """Returns plugins compatible with family"""
     inst = pyblish.backend.plugin.Instance('TestInstance')
-<<<<<<< HEAD
-    inst.set_data(config.data('identifier'), value=True)
-=======
-    inst.set_data(config['identifier'], value=True)
->>>>>>> 097f9b01
+    inst.set_data(config['identifier'], value=True)
     inst.set_data('family', value=FAMILY)
 
     plugins = pyblish.backend.plugin.discover('validators')
@@ -159,11 +143,7 @@
 def test_plugins_by_host():
     """Returns plugins compatible with host"""
     inst = pyblish.backend.plugin.Instance('TestInstance')
-<<<<<<< HEAD
-    inst.set_data(config.data('identifier'), value=True)
-=======
-    inst.set_data(config['identifier'], value=True)
->>>>>>> 097f9b01
+    inst.set_data(config['identifier'], value=True)
 
     plugins = pyblish.backend.plugin.discover('validators')
     compatible = pyblish.backend.plugin.plugins_by_host(
@@ -186,11 +166,7 @@
         inst = ctx.create_instance(
             name='TestInstance{0}'.format(families.index(family) + 1))
 
-<<<<<<< HEAD
-        inst.set_data(config.data('identifier'), value=True)
-=======
         inst.set_data(config['identifier'], value=True)
->>>>>>> 097f9b01
         inst.set_data('family', value=family)
         inst.set_data('host', value='python')
 
@@ -259,11 +235,7 @@
     inst.add('test_PLY')
     inst.add('test_misnamed')
 
-<<<<<<< HEAD
-    inst.set_data(config.data('identifier'), value=True)
-=======
-    inst.set_data(config['identifier'], value=True)
->>>>>>> 097f9b01
+    inst.set_data(config['identifier'], value=True)
     inst.set_data('family', value=FAMILY)
 
     ctx.add(inst)
@@ -289,11 +261,7 @@
     inst = ctx.create_instance(name='test_instance')
 
     inst.add('test_PLY')
-<<<<<<< HEAD
-    inst.set_data(config.data('identifier'), value=True)
-=======
-    inst.set_data(config['identifier'], value=True)
->>>>>>> 097f9b01
+    inst.set_data(config['identifier'], value=True)
     inst.set_data('family', value=FAMILY)
 
     ctx.add(inst)
@@ -336,11 +304,7 @@
     ctx = pyblish.backend.plugin.Context()
     inst = ctx.create_instance(name='CommittedInstance')
     inst.set_data('family', FAMILY)
-<<<<<<< HEAD
-    inst.set_data(config.data('identifier'), True)
-=======
     inst.set_data(config['identifier'], True)
->>>>>>> 097f9b01
 
     try:
         # This is where we'll write it first
@@ -353,11 +317,7 @@
         ctx.set_data('current_file', value=current_file)
 
         # Finally, we need a date
-<<<<<<< HEAD
-        date = time.strftime(config.data('date_format'))
-=======
         date = time.strftime(config['date_format'])
->>>>>>> 097f9b01
         ctx.set_data('date', value=date)
 
         # And this is what we'll write
@@ -427,11 +387,7 @@
 
 def test_environment_paths():
     """Registering via the environment works"""
-<<<<<<< HEAD
-    key = config.data('paths_environment_variable')
-=======
     key = config['paths_environment_variable']
->>>>>>> 097f9b01
     path = '/test/path'
     existing = os.environ.get(key)
 
